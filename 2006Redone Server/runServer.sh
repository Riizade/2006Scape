#!/bin/bash
echo NOTE: This program is meant to be run by the live server admin only!
echo You probably don\'t want to run this, even if you\'re developing locally!
<<<<<<< HEAD
for 
rm -rf redone/
cp -r ../CompiledServer/production/2006rebotted/redone .
java -Xmx15G -cp ".:./libs/*" redone.Server
=======
for i in {0..50}
do
    rm -rf redone/
    cp -r ../CompiledServer/production/2006rebotted/redone .
    java -Xmx15G -cp ".:./libs/*" redone.Server
done
>>>>>>> c9c3888c
<|MERGE_RESOLUTION|>--- conflicted
+++ resolved
@@ -1,16 +1,8 @@
-#!/bin/bash
 echo NOTE: This program is meant to be run by the live server admin only!
 echo You probably don\'t want to run this, even if you\'re developing locally!
-<<<<<<< HEAD
-for 
-rm -rf redone/
-cp -r ../CompiledServer/production/2006rebotted/redone .
-java -Xmx15G -cp ".:./libs/*" redone.Server
-=======
 for i in {0..50}
 do
     rm -rf redone/
     cp -r ../CompiledServer/production/2006rebotted/redone .
     java -Xmx15G -cp ".:./libs/*" redone.Server
-done
->>>>>>> c9c3888c
+done