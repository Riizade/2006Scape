--- conflicted
+++ resolved
@@ -9,11 +9,7 @@
     public void onMessageCreate(MessageCreateEvent event) {
         Message message = event.getMessage();
         if (message.getContent().equalsIgnoreCase("::commands")) {
-<<<<<<< HEAD
-            event.getChannel().sendMessage("```fix```"
-=======
             event.getChannel().sendMessage("```fix`"
->>>>>>> 6b96d07a
                     + System.lineSeparator() +
                     "::forum/::forums"
                     + System.lineSeparator() +
